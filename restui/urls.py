--- conflicted
+++ resolved
@@ -18,17 +18,13 @@
 from django.urls import path
 from django.http import Http404
 from django.views.decorators.csrf import csrf_exempt
-<<<<<<< HEAD
-from restui.views import alignments, ensembl, mappings, uniprot, unmapped, pipelines, service
-from restui.exceptions import FalloverROException
-=======
->>>>>>> 74c9d7d4
 from django.conf import settings
 from restui.views import alignments
 from restui.views import ensembl
 from restui.views import mappings
 from restui.views import uniprot
 from restui.views import unmapped
+from restui.views import pipelines
 from restui.views import service
 from restui.views import version
 
@@ -176,10 +172,6 @@
     path('unmapped/<int:mapping_view_id>/status/', method_router,
          {'VIEW': unmapped.StatusChange.as_view()}),
 
-<<<<<<< HEAD
-    path('job/<task_id>/', pipelines.CheckJobStatus().as_view()),                        # check job status
-    path('service/ping/', service.PingService.as_view())                                # return service status
-=======
     # retrieve unmapped and related entries
     path('unmapped/<int:mapping_view_id>/', unmapped.UnmappedDetailed.as_view()),
 
@@ -189,8 +181,11 @@
     # return service status
     path('service/ping/', service.PingService.as_view()),
 
-    path('version/', version.APIVersion.as_view())
->>>>>>> 74c9d7d4
+    # return API version
+    path('version/', version.APIVersion.as_view()),
+
+    # check job status
+    path('job/<task_id>/', pipelines.CheckJobStatus().as_view())
 ]
 
 """
