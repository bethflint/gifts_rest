"""
.. See the NOTICE file distributed with this work for additional information
   regarding copyright ownership.

   Licensed under the Apache License, Version 2.0 (the "License");
   you may not use this file except in compliance with the License.
   You may obtain a copy of the License at

       http://www.apache.org/licenses/LICENSE-2.0

   Unless required by applicable law or agreed to in writing, software
   distributed under the License is distributed on an "AS IS" BASIS,
   WITHOUT WARRANTIES OR CONDITIONS OF ANY KIND, either express or implied.
   See the License for the specific language governing permissions and
   limitations under the License.
"""

from __future__ import print_function

from rest_framework import serializers
from django.http import Http404

from restui.lib.external import ensembl_sequence
from restui.models.annotations import CvEntryType, CvUeStatus
from restui.models.mappings import Mapping
from restui.models.mappings import MappingView
from restui.models.mappings import ReleaseMappingHistory
from restui.models.mappings import MappingHistory
from restui.models.mappings import ReleaseStats
from restui.models.ensembl import EnsemblSpeciesHistory
from restui.serializers.ensembl import SpeciesHistorySerializer
from restui.serializers.annotations import StatusHistorySerializer


class TaxonomySerializer(serializers.Serializer):
    """
    For nested serialization of taxonomy in call to mapping/<id> endpoint.
    """

    species = serializers.CharField()
    ensemblTaxId = serializers.IntegerField()
    uniprotTaxId = serializers.IntegerField()


class UniprotEntryMappingSerializer(serializers.Serializer):
    uniprot_id = serializers.IntegerField()
    uniprotAccession = serializers.CharField()
    entryType = serializers.CharField()
    sequenceVersion = serializers.IntegerField()
    upi = serializers.CharField()
    md5 = serializers.CharField()
    isCanonical = serializers.NullBooleanField()
    alias = serializers.CharField()
    ensemblDerived = serializers.NullBooleanField()
    gene_symbol = serializers.CharField()
    gene_accession = serializers.CharField()
    length = serializers.IntegerField()
    protein_existence_id = serializers.IntegerField()


class EnsemblTranscriptMappingSerializer(serializers.Serializer):
    transcript_id = serializers.IntegerField()
    enstId = serializers.CharField()
    enstVersion = serializers.IntegerField()
    upi = serializers.CharField()
    biotype = serializers.CharField()
    deleted = serializers.NullBooleanField()
    chromosome = serializers.CharField()
    regionAccession = serializers.CharField()
    seqRegionStart = serializers.IntegerField()
    seqRegionEnd = serializers.IntegerField()
    seqRegionStrand = serializers.IntegerField()
    ensgId = serializers.CharField()
    ensgName = serializers.CharField()
    sequence = serializers.CharField(required=False)
    ensgSymbol = serializers.CharField()
    ensgAccession = serializers.CharField()
    ensgRegionAccession = serializers.CharField()
    enspId = serializers.CharField()
    enspLen = serializers.IntegerField()
    source = serializers.CharField()
    select = serializers.NullBooleanField()


class EnsemblUniprotMappingSerializer(serializers.Serializer):
    """
    For nested serialization of Ensembl-Uniprot mapping in call to mapping/<id> endpoint.
    """

    # mapping_view id to get unmapped entry details
    id = serializers.IntegerField(required=False)
    mappingId = serializers.IntegerField()
    groupingId = serializers.IntegerField(required=False)
    timeMapped = serializers.DateTimeField()
    uniprotRelease = serializers.CharField()
    ensemblRelease = serializers.CharField()
    uniprotEntry = UniprotEntryMappingSerializer()
    ensemblTranscript = EnsemblTranscriptMappingSerializer()
    alignment_difference = serializers.IntegerField()
    status = serializers.CharField()
    status_history = StatusHistorySerializer(many=True)


class EnsemblUniprotRelatedUnmappedSerializer(serializers.Serializer):
    """
    Nested serialization of Ensembl-Uniprot unmapped entries related to a mapping
    """
    ensembl = EnsemblTranscriptMappingSerializer(many=True)
    uniprot = UniprotEntryMappingSerializer(many=True)


class RelatedEntriesSerializer(serializers.Serializer):
    """
    For nested serialization of mapped/unmapped mapping releated entries
    """

    mapped = EnsemblUniprotMappingSerializer(many=True)
    unmapped = EnsemblUniprotRelatedUnmappedSerializer()


class MappingSerializer(serializers.Serializer):
    """
    Serialize data in call to mapping/:id endpoint.

    JSON specs derived from:
    https://github.com/ebi-uniprot/gifts-mock/blob/master/data/mapping.json
    """

    taxonomy = TaxonomySerializer()
    mapping = EnsemblUniprotMappingSerializer()
    relatedEntries = RelatedEntriesSerializer()


class MappingHistorySerializer(serializers.ModelSerializer):
    """
    Serializer for MappingHistory instances
    """

    class Meta:
        model = MappingHistory
        fields = '__all__'


class ReleaseMappingHistorySerializer(serializers.ModelSerializer):
    """
    Serializers for ReleaseMappingHistory instances, includes nested ensembl species history
    """
    # mapping_history = MappingHistorySerializer(many=True)
    ensembl_species_history = SpeciesHistorySerializer()

    class Meta:
        model = ReleaseMappingHistory
        fields = '__all__'


class MappingByHistorySerializer(serializers.ModelSerializer):
    """
    Serializer for mappings returned by the mappings/release_history/<id> endpoint.
    """

    mapping_history = MappingHistorySerializer(many=True)

    class Meta:
        model = Mapping
        fields = '__all__'


class MappingsSerializer(serializers.Serializer):
    """
    Serialize data in call to mappings/ endpoint
    """

    taxonomy = TaxonomySerializer()
    entryMappings = EnsemblUniprotMappingSerializer(many=True)

    @classmethod
    def build_mapping(cls, mapping, fetch_sequence=False, authenticated=False):
        mapping_history = mapping.mapping_history.select_related(
            'release_mapping_history'
        ).select_related(
            'release_mapping_history__ensembl_species_history'
        ).latest(
            'mapping_history_id'
        )

        release_mapping_history = mapping_history.release_mapping_history

        ensembl_history = mapping_history.release_mapping_history.ensembl_species_history

        status = mapping.status.id

        sequence = None
        if fetch_sequence:
            try:
                sequence = ensembl_sequence(
                    mapping.transcript.enst_id,
                    ensembl_history.ensembl_release
                )
            except Exception as e:
                # TODO: log
                print(e)
                sequence = None
<<<<<<< HEAD

        mapping_obj = {
            'mappingId': mapping.mapping_id,
            'timeMapped': release_mapping_history.time_mapped,
            'ensemblRelease': ensembl_history.ensembl_release,
            'uniprotRelease': release_mapping_history.uniprot_release,
            'uniprotEntry': {
                'uniprotAccession': mapping.uniprot.uniprot_acc,
                'entryType': Mapping.entry_type(mapping_history.entry_type_id),
                'sequenceVersion': mapping.uniprot.sequence_version,
                'upi': mapping.uniprot.upi,
                'md5': mapping.uniprot.md5,
                'isCanonical': False if mapping.uniprot.canonical_uniprot_id else True,
                'alias': mapping.uniprot.alias,
                'ensemblDerived': mapping.uniprot.ensembl_derived,
                'gene_symbol': mapping.uniprot.gene_symbol,
                'gene_accession': mapping.uniprot.chromosome_line,
                'length': mapping.uniprot.length,
                'protein_existence_id': mapping.uniprot.protein_existence_id
            },
            'ensemblTranscript': {
                'enstId': mapping.transcript.enst_id,
                'enstVersion': mapping.transcript.enst_version,
                'upi': mapping.transcript.uniparc_accession,
                'biotype': mapping.transcript.biotype,
                'deleted': mapping.transcript.deleted,
                'chromosome': mapping.transcript.gene.chromosome,
                'regionAccession': mapping.transcript.gene.region_accession,
                'seqRegionStart': mapping.transcript.seq_region_start,
                'seqRegionEnd': mapping.transcript.seq_region_end,
                'seqRegionStrand': mapping.transcript.gene.seq_region_strand,
                'ensgId': mapping.transcript.gene.ensg_id,
                'ensgName': mapping.transcript.gene.gene_name,
                'ensgSymbol': mapping.transcript.gene.gene_symbol,
                'ensgAccession': mapping.transcript.gene.gene_accession,
                'ensgRegionAccession': mapping.transcript.gene.region_accession,
                'sequence': sequence,
                'enspId': mapping.transcript.ensp_id,
                'enspLen': mapping.transcript.ensp_len,
                'source': mapping.transcript.source,
                'select': mapping.transcript.select
            },
            'alignment_difference': mapping.alignment_difference,
            'status': Mapping.status_type(status),
            'status_history': mapping.statuses(usernames=authenticated)
        }
=======
        
        mapping_obj = { 'mappingId':mapping.mapping_id,
                        'timeMapped':release_mapping_history.time_mapped,
                        'ensemblRelease':ensembl_history.ensembl_release,
                        'uniprotRelease':release_mapping_history.uniprot_release,
                        'uniprotEntry': {
                            'uniprot_id':mapping.uniprot.uniprot_id,
                            'uniprotAccession':mapping.uniprot.uniprot_acc,
                            'entryType':Mapping.entry_type(mapping_history.entry_type_id), 
                            'sequenceVersion':mapping.uniprot.sequence_version,
                            'upi':mapping.uniprot.upi,
                            'md5':mapping.uniprot.md5,
                            'isCanonical': False if mapping.uniprot.canonical_uniprot_id else True,
                            'alias': mapping.uniprot.alias,
                            'ensemblDerived':mapping.uniprot.ensembl_derived,
                            'gene_symbol':mapping.uniprot.gene_symbol,
                            'gene_accession':mapping.uniprot.chromosome_line,
                            'length':mapping.uniprot.length,
                            'protein_existence_id':mapping.uniprot.protein_existence_id
                            },
                        'ensemblTranscript': {
                            'transcript_id':mapping.transcript.transcript_id,
                            'enstId':mapping.transcript.enst_id,
                            'enstVersion':mapping.transcript.enst_version,
                            'upi':mapping.transcript.uniparc_accession,
                            'biotype':mapping.transcript.biotype,
                            'deleted':mapping.transcript.deleted,
                            'chromosome':mapping.transcript.gene.chromosome,
                            'regionAccession':mapping.transcript.gene.region_accession,
                            'seqRegionStart':mapping.transcript.seq_region_start,
                            'seqRegionEnd':mapping.transcript.seq_region_end,
                            'seqRegionStrand': mapping.transcript.gene.seq_region_strand,
                            'ensgId':mapping.transcript.gene.ensg_id,
                            'ensgName':mapping.transcript.gene.gene_name,
                            'ensgSymbol':mapping.transcript.gene.gene_symbol,
                            'ensgAccession':mapping.transcript.gene.gene_accession,
                            'ensgRegionAccession':mapping.transcript.gene.region_accession,
                            'sequence':sequence,
                            'enspId':mapping.transcript.ensp_id,
                            'enspLen':mapping.transcript.ensp_len,
                            'source':mapping.transcript.source,
                            'select':mapping.transcript.select
                            },
                       'alignment_difference': mapping.alignment_difference,
                       'status': Mapping.status_type(status),
                       'status_history': mapping.statuses(usernames=authenticated)
                       }
>>>>>>> e9605631

        return mapping_obj

    @classmethod
    def build_mapping_group(cls, mappings_group, fetch_sequence=False):
        mapping_set = dict()
        try:
            mapping_set['taxonomy'] = cls.build_taxonomy_data(mappings_group[0])
        except Exception as e:
            # log
            print(e)
            err_str = "Couldn't create taxonomy element for mapping object {}"
            raise Http404(
                err_str.format(mappings_group[0].mapping_id)
            )

        mapping_set['entryMappings'] = []

        for mapping in mappings_group:
            mapping_set['entryMappings'].append(
                cls.build_mapping(
                    mapping,
                    fetch_sequence=fetch_sequence
                )
            )

        return mapping_set

    @classmethod
    def build_taxonomy_data(cls, mapping):
        """
        Find the ensembl tax id via one ensembl species history associated to
        transcript associated to the given mapping.

        Relationship between transcript and history is many to many but we just
        fetch one history as the tax id remains the same across all of them
        """
        try:
            ensembl_history = mapping.mapping_history.select_related(
                'release_mapping_history'
            ).select_related(
                'release_mapping_history__ensembl_species_history'
            ).latest(
                'mapping_history_id'
            ).release_mapping_history.ensembl_species_history
            # ensembl_history = mapping.transcript.history.latest('ensembl_release')
            uniprot_tax_id = mapping.uniprot.uniprot_tax_id
        except Exception as e:
            # log
            print(e)
            err_str = "Couldn't find an ensembl species history associated to mapping {}"
            raise Http404(
                err_str.format(mapping.mapping_id)
            )

        try:
            return {
                'species': ensembl_history.species,
                'ensemblTaxId': ensembl_history.ensembl_tax_id,
                'uniprotTaxId': uniprot_tax_id
            }
        except:
            raise Http404("Couldn't find uniprot tax id as I couldn't find a uniprot entry associated to the mapping")


class MappingViewSerializer(serializers.ModelSerializer):
    """
    Serializer for MappingView instances
    """

    class Meta:
        model = MappingView
        fields = '__all__'


class MappingViewsSerializer(serializers.Serializer):
    """
    Serialize data in call to mappings/ endpoint
    """

    taxonomy = TaxonomySerializer()
    entryMappings = EnsemblUniprotMappingSerializer(many=True)

    @classmethod
    def build_mapping(cls, mapping_view, fetch_sequence=False, authenticated=False):
        status = mapping_view.status

        sequence = None
        if fetch_sequence:
            try:
                sequence = ensembl_sequence(
                    mapping_view.enst_id,
                    mapping_view.ensembl_release
                )
            except Exception as e:
                print(e) # TODO: log
                sequence = None

<<<<<<< HEAD
        mapping_obj = {
            'id': mapping_view.id,
            'mappingId': mapping_view.mapping_id,
            'groupingId': mapping_view.grouping_id,
            'timeMapped': mapping_view.time_mapped,
            'ensemblRelease': mapping_view.ensembl_release,
            'uniprotRelease': mapping_view.uniprot_release,
            'uniprotEntry': {
                'uniprotAccession': mapping_view.uniprot_acc,
                'entryType': MappingView.entry_description(mapping_view.entry_type),
                'sequenceVersion': mapping_view.sequence_version,
                'upi': mapping_view.upi,
                'md5': mapping_view.md5,
                'isCanonical': False if mapping_view.canonical_uniprot_id else True,
                'alias': mapping_view.alias,
                'ensemblDerived': mapping_view.ensembl_derived,
                'gene_symbol': mapping_view.gene_symbol_up,
                'gene_accession': mapping_view.chromosome_line,
                'length': mapping_view.length,
                'protein_existence_id': mapping_view.protein_existence_id
            },
            'ensemblTranscript': {
                'enstId': mapping_view.enst_id,
                'enstVersion': mapping_view.enst_version,
                'upi': mapping_view.uniparc_accession,
                'biotype': mapping_view.biotype,
                'deleted': mapping_view.deleted,
                'chromosome': mapping_view.chromosome,
                'regionAccession': mapping_view.region_accession,
                'seqRegionStart': mapping_view.seq_region_start,
                'seqRegionEnd': mapping_view.seq_region_end,
                'seqRegionStrand': mapping_view.seq_region_strand,
                'ensgId': mapping_view.ensg_id,
                'ensgName': mapping_view.gene_name,
                'ensgSymbol': mapping_view.gene_symbol_eg,
                'ensgAccession': mapping_view.gene_accession,
                'ensgRegionAccession': mapping_view.region_accession,
                'sequence': sequence,
                'enspId': mapping_view.ensp_id,
                'enspLen': mapping_view.ensp_len,
                'source': mapping_view.source,
                'select': mapping_view.select
            },
            'alignment_difference': mapping_view.alignment_difference,
            'status': MappingView.status_description(status),
            'status_history': mapping_view.statuses(usernames=authenticated)
        }
=======
        mapping_obj = { 'id':mapping_view.id,
                        'mappingId':mapping_view.mapping_id,
                        'groupingId':mapping_view.grouping_id,
                        'timeMapped':mapping_view.time_mapped,
                        'ensemblRelease':mapping_view.ensembl_release,
                        'uniprotRelease':mapping_view.uniprot_release,
                        'uniprotEntry': {
                            'uniprot_id':mapping_view.uniprot_id,
                            'uniprotAccession':mapping_view.uniprot_acc,
                            'entryType':MappingView.entry_description(mapping_view.entry_type),
                            'sequenceVersion':mapping_view.sequence_version,
                            'upi':mapping_view.upi,
                            'md5':mapping_view.md5,
                            'isCanonical': False if mapping_view.canonical_uniprot_id else True,
                            'alias': mapping_view.alias,
                            'ensemblDerived':mapping_view.ensembl_derived,
                            'gene_symbol':mapping_view.gene_symbol_up,
                            'gene_accession':mapping_view.chromosome_line,
                            'length':mapping_view.length,
                            'protein_existence_id':mapping_view.protein_existence_id
                            },
                        'ensemblTranscript': {
                            'transcript_id':mapping_view.transcript_id,
                            'enstId':mapping_view.enst_id,
                            'enstVersion':mapping_view.enst_version,
                            'upi':mapping_view.uniparc_accession,
                            'biotype':mapping_view.biotype,
                            'deleted':mapping_view.deleted,
                            'chromosome':mapping_view.chromosome,
                            'regionAccession':mapping_view.region_accession,
                            'seqRegionStart':mapping_view.seq_region_start,
                            'seqRegionEnd':mapping_view.seq_region_end,
                            'seqRegionStrand':mapping_view.seq_region_strand,
                            'ensgId':mapping_view.ensg_id,
                            'ensgName':mapping_view.gene_name,
                            'ensgSymbol':mapping_view.gene_symbol_eg,
                            'ensgAccession':mapping_view.gene_accession,
                            'ensgRegionAccession':mapping_view.region_accession,
                            'sequence':sequence,
                            'enspId':mapping_view.ensp_id,
                            'enspLen':mapping_view.ensp_len,
                            'source':mapping_view.source,
                            'select':mapping_view.select
                            },
                       'alignment_difference': mapping_view.alignment_difference,
                       'status': MappingView.status_description(status),
                       'status_history': mapping_view.statuses(usernames=authenticated)
                       }
>>>>>>> e9605631

        return mapping_obj

    @classmethod
    def build_mapping_group(cls, group, fetch_sequence=False):
        mapping_set = {
            'taxonomy': cls.build_taxonomy_data(group),
            'entryMappings': []
        }

        for mapping_view in group:
            mapping_set['entryMappings'].append(
                cls.build_mapping(
                    mapping_view,
                    fetch_sequence=fetch_sequence
                )
            )

        return mapping_set

    @classmethod
    def build_taxonomy_data(cls, group):
        """
        Find taxonomy information, i.e. ensembl/uniprot tax id/species for the
        group

        if the group contains mapped and potentially unmapped data
        return information from the first mapping with could find
        taxonomy data from
        """
        for mapping_view in group:
            try:
                mapping = Mapping.objects.get(pk=mapping_view.mapping_id)
            except Mapping.DoesNotExist:
                continue

            ensembl_history = mapping.mapping_history.select_related(
                'release_mapping_history'
            ).select_related(
                'release_mapping_history__ensembl_species_history'
            ).latest(
                'mapping_history_id'
            ).release_mapping_history.ensembl_species_history

            return {
                'species': ensembl_history.species,
                'ensemblTaxId': ensembl_history.ensembl_tax_id,
                'uniprotTaxId': mapping_view.uniprot_tax_id
            }

        """
        the group just contains unmapped data, but the entries can belong
        to multiple species
        return information only if the group refers to the same tax id
        """
        tax_ids = []
        for mapping_view in group:
            tax_ids.append(mapping_view.uniprot_tax_id)

        if len(tax_ids) == 1:
            species_history = EnsemblSpeciesHistory.objects.filter(
                ensembl_tax_id=tax_ids[0]
            ).latest(
                'time_loaded'
            )

            return {
                'species': species_history.species,
                'ensemblTaxId': species_history.ensembl_tax_id,
                'uniprotTaxId': group[0].uniprot_tax_id
            }

        return {
            'species': None,
            'ensemblTaxId': None,
            'uniprotTaxId': None
        }


class CommentLabelSerializer(serializers.Serializer):
    """
    For nested serialization of user comment for a mapping in call to
    mapping/<id>/comments/ endpoint.
    """

    commentId = serializers.IntegerField()
    text = serializers.CharField()
    timeAdded = serializers.DateTimeField()
    user = serializers.CharField()
    editable = serializers.BooleanField()


class MappingCommentsSerializer(serializers.Serializer):
    """
    Serialize data in call to comments/<mapping_id> endpoint.

    JSON specs derived from:
        https://github.com/ebi-uniprot/gifts-mock/blob/master/data/comments.json
    """

    mappingId = serializers.IntegerField()
    comments = CommentLabelSerializer(many=True)


class MappingPairwiseAlignmentSerializer(serializers.Serializer):
    """
    For a nested pairwise alignment object
    """
    uniprot_alignment = serializers.CharField()
    ensembl_alignment = serializers.CharField()
    match_str = serializers.CharField()
    alignment_id = serializers.IntegerField()
    alignment_type = serializers.CharField()
    ensembl_release = serializers.IntegerField()
    ensembl_id = serializers.CharField()
    uniprot_id = serializers.CharField()


class MappingAlignmentsSerializer(serializers.Serializer):
    """
    Serializer for pairwise alignment sets
    """
    mapping_id = serializers.IntegerField()
    alignments = MappingPairwiseAlignmentSerializer(many=True)


class UniprotMappedCountSerializer(serializers.Serializer):
    """
    Serializer for counts related to mapped/unmapped Uniprot entries
    """

    mapped = serializers.IntegerField()
    not_mapped_sp = serializers.IntegerField()


class EnsemblMappedCountSerializer(serializers.Serializer):
    """
    Serializer for counts related to mapped/unmapped gene/transcript entries
    """

    gene_mapped = serializers.IntegerField()
    gene_not_mapped_sp = serializers.IntegerField()
    transcript_mapped = serializers.IntegerField()


class MappingCountSerializer(serializers.Serializer):
    """
    Serializer for general and specific mapping counts
    """

    total = serializers.IntegerField()
    uniprot = UniprotMappedCountSerializer()
    ensembl = EnsemblMappedCountSerializer()


class StatusCountSerializer(serializers.Serializer):
    """
    Serializer for an individual status' count
    """
    status = serializers.CharField()
    count = serializers.IntegerField()


class LabelCountSerializer(serializers.Serializer):
    """
    Serializer for an individual label's count
    """
    label = serializers.CharField()
    count = serializers.IntegerField()


class ReleaseStatsSerializer(serializers.ModelSerializer):
    """
    Serializer for ReleaseStats instances
    """

    class Meta:
        model = ReleaseStats
        fields = '__all__'


class ReleasePerSpeciesSerializer(serializers.Serializer):
    """
    Serializer for ensembl/uniprot release numbers /mappings/release/<taxid>/
    endpoint
    """

    ensembl = serializers.IntegerField()
    uniprot = serializers.CharField()<|MERGE_RESOLUTION|>--- conflicted
+++ resolved
@@ -200,14 +200,13 @@
                 # TODO: log
                 print(e)
                 sequence = None
-<<<<<<< HEAD
-
         mapping_obj = {
             'mappingId': mapping.mapping_id,
             'timeMapped': release_mapping_history.time_mapped,
             'ensemblRelease': ensembl_history.ensembl_release,
             'uniprotRelease': release_mapping_history.uniprot_release,
             'uniprotEntry': {
+                'uniprot_id': mapping.uniprot.uniprot_id,
                 'uniprotAccession': mapping.uniprot.uniprot_acc,
                 'entryType': Mapping.entry_type(mapping_history.entry_type_id),
                 'sequenceVersion': mapping.uniprot.sequence_version,
@@ -222,6 +221,7 @@
                 'protein_existence_id': mapping.uniprot.protein_existence_id
             },
             'ensemblTranscript': {
+                'transcript_id': mapping.transcript.transcript_id,
                 'enstId': mapping.transcript.enst_id,
                 'enstVersion': mapping.transcript.enst_version,
                 'upi': mapping.transcript.uniparc_accession,
@@ -247,55 +247,6 @@
             'status': Mapping.status_type(status),
             'status_history': mapping.statuses(usernames=authenticated)
         }
-=======
-        
-        mapping_obj = { 'mappingId':mapping.mapping_id,
-                        'timeMapped':release_mapping_history.time_mapped,
-                        'ensemblRelease':ensembl_history.ensembl_release,
-                        'uniprotRelease':release_mapping_history.uniprot_release,
-                        'uniprotEntry': {
-                            'uniprot_id':mapping.uniprot.uniprot_id,
-                            'uniprotAccession':mapping.uniprot.uniprot_acc,
-                            'entryType':Mapping.entry_type(mapping_history.entry_type_id), 
-                            'sequenceVersion':mapping.uniprot.sequence_version,
-                            'upi':mapping.uniprot.upi,
-                            'md5':mapping.uniprot.md5,
-                            'isCanonical': False if mapping.uniprot.canonical_uniprot_id else True,
-                            'alias': mapping.uniprot.alias,
-                            'ensemblDerived':mapping.uniprot.ensembl_derived,
-                            'gene_symbol':mapping.uniprot.gene_symbol,
-                            'gene_accession':mapping.uniprot.chromosome_line,
-                            'length':mapping.uniprot.length,
-                            'protein_existence_id':mapping.uniprot.protein_existence_id
-                            },
-                        'ensemblTranscript': {
-                            'transcript_id':mapping.transcript.transcript_id,
-                            'enstId':mapping.transcript.enst_id,
-                            'enstVersion':mapping.transcript.enst_version,
-                            'upi':mapping.transcript.uniparc_accession,
-                            'biotype':mapping.transcript.biotype,
-                            'deleted':mapping.transcript.deleted,
-                            'chromosome':mapping.transcript.gene.chromosome,
-                            'regionAccession':mapping.transcript.gene.region_accession,
-                            'seqRegionStart':mapping.transcript.seq_region_start,
-                            'seqRegionEnd':mapping.transcript.seq_region_end,
-                            'seqRegionStrand': mapping.transcript.gene.seq_region_strand,
-                            'ensgId':mapping.transcript.gene.ensg_id,
-                            'ensgName':mapping.transcript.gene.gene_name,
-                            'ensgSymbol':mapping.transcript.gene.gene_symbol,
-                            'ensgAccession':mapping.transcript.gene.gene_accession,
-                            'ensgRegionAccession':mapping.transcript.gene.region_accession,
-                            'sequence':sequence,
-                            'enspId':mapping.transcript.ensp_id,
-                            'enspLen':mapping.transcript.ensp_len,
-                            'source':mapping.transcript.source,
-                            'select':mapping.transcript.select
-                            },
-                       'alignment_difference': mapping.alignment_difference,
-                       'status': Mapping.status_type(status),
-                       'status_history': mapping.statuses(usernames=authenticated)
-                       }
->>>>>>> e9605631
 
         return mapping_obj
 
@@ -394,7 +345,6 @@
                 print(e) # TODO: log
                 sequence = None
 
-<<<<<<< HEAD
         mapping_obj = {
             'id': mapping_view.id,
             'mappingId': mapping_view.mapping_id,
@@ -403,6 +353,7 @@
             'ensemblRelease': mapping_view.ensembl_release,
             'uniprotRelease': mapping_view.uniprot_release,
             'uniprotEntry': {
+                'uniprot_id': mapping_view.uniprot_id,
                 'uniprotAccession': mapping_view.uniprot_acc,
                 'entryType': MappingView.entry_description(mapping_view.entry_type),
                 'sequenceVersion': mapping_view.sequence_version,
@@ -417,6 +368,7 @@
                 'protein_existence_id': mapping_view.protein_existence_id
             },
             'ensemblTranscript': {
+                'transcript_id': mapping_view.transcript_id,
                 'enstId': mapping_view.enst_id,
                 'enstVersion': mapping_view.enst_version,
                 'upi': mapping_view.uniparc_accession,
@@ -442,56 +394,6 @@
             'status': MappingView.status_description(status),
             'status_history': mapping_view.statuses(usernames=authenticated)
         }
-=======
-        mapping_obj = { 'id':mapping_view.id,
-                        'mappingId':mapping_view.mapping_id,
-                        'groupingId':mapping_view.grouping_id,
-                        'timeMapped':mapping_view.time_mapped,
-                        'ensemblRelease':mapping_view.ensembl_release,
-                        'uniprotRelease':mapping_view.uniprot_release,
-                        'uniprotEntry': {
-                            'uniprot_id':mapping_view.uniprot_id,
-                            'uniprotAccession':mapping_view.uniprot_acc,
-                            'entryType':MappingView.entry_description(mapping_view.entry_type),
-                            'sequenceVersion':mapping_view.sequence_version,
-                            'upi':mapping_view.upi,
-                            'md5':mapping_view.md5,
-                            'isCanonical': False if mapping_view.canonical_uniprot_id else True,
-                            'alias': mapping_view.alias,
-                            'ensemblDerived':mapping_view.ensembl_derived,
-                            'gene_symbol':mapping_view.gene_symbol_up,
-                            'gene_accession':mapping_view.chromosome_line,
-                            'length':mapping_view.length,
-                            'protein_existence_id':mapping_view.protein_existence_id
-                            },
-                        'ensemblTranscript': {
-                            'transcript_id':mapping_view.transcript_id,
-                            'enstId':mapping_view.enst_id,
-                            'enstVersion':mapping_view.enst_version,
-                            'upi':mapping_view.uniparc_accession,
-                            'biotype':mapping_view.biotype,
-                            'deleted':mapping_view.deleted,
-                            'chromosome':mapping_view.chromosome,
-                            'regionAccession':mapping_view.region_accession,
-                            'seqRegionStart':mapping_view.seq_region_start,
-                            'seqRegionEnd':mapping_view.seq_region_end,
-                            'seqRegionStrand':mapping_view.seq_region_strand,
-                            'ensgId':mapping_view.ensg_id,
-                            'ensgName':mapping_view.gene_name,
-                            'ensgSymbol':mapping_view.gene_symbol_eg,
-                            'ensgAccession':mapping_view.gene_accession,
-                            'ensgRegionAccession':mapping_view.region_accession,
-                            'sequence':sequence,
-                            'enspId':mapping_view.ensp_id,
-                            'enspLen':mapping_view.ensp_len,
-                            'source':mapping_view.source,
-                            'select':mapping_view.select
-                            },
-                       'alignment_difference': mapping_view.alignment_difference,
-                       'status': MappingView.status_description(status),
-                       'status_history': mapping_view.statuses(usernames=authenticated)
-                       }
->>>>>>> e9605631
 
         return mapping_obj
 
