--- conflicted
+++ resolved
@@ -14,11 +14,6 @@
    See the License for the specific language governing permissions and
    limitations under the License.
 """
-<<<<<<< HEAD
-=======
-
-import pprint
->>>>>>> 36890a01
 
 from restui.models.mappings import Alignment, AlignmentRun
 from restui.serializers.alignments import AlignmentSerializer
@@ -31,7 +26,8 @@
 from rest_framework.pagination import PageNumberPagination
 from rest_framework.schemas import ManualSchema
 
-import coreapi, coreschema
+import coreapi
+import coreschema
 
 
 class AlignmentRunCreate(generics.CreateAPIView):
@@ -145,10 +141,6 @@
         except (AlignmentRun.DoesNotExist, IndexError):
             raise Http404
 
-<<<<<<< HEAD
         return Alignment.objects.filter(
             alignment_run=alignment_run
-        ).order_by('alignment_id')
-=======
-        return Alignment.objects.filter(alignment_run=alignment_run).order_by('alignment_id')
->>>>>>> 36890a01
+        ).order_by('alignment_id')