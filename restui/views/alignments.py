"""
.. See the NOTICE file distributed with this work for additional information
   regarding copyright ownership.

   Licensed under the Apache License, Version 2.0 (the "License");
   you may not use this file except in compliance with the License.
   You may obtain a copy of the License at

       http://www.apache.org/licenses/LICENSE-2.0

   Unless required by applicable law or agreed to in writing, software
   distributed under the License is distributed on an "AS IS" BASIS,
   WITHOUT WARRANTIES OR CONDITIONS OF ANY KIND, either express or implied.
   See the License for the specific language governing permissions and
   limitations under the License.
"""

import pprint

from restui.models.mappings import Alignment, AlignmentRun
from restui.serializers.alignments import AlignmentSerializer, AlignmentRunSerializer

from django.http import Http404

from rest_framework.views import APIView
from rest_framework import generics
from rest_framework.pagination import PageNumberPagination
from rest_framework.schemas import ManualSchema

import coreapi, coreschema


class AlignmentRunCreate(generics.CreateAPIView):
    """
    Store an AlignmentRun
    """

    serializer_class = AlignmentRunSerializer


class AlignmentRunFetch(generics.RetrieveAPIView):
    """
    Retrieve an AlignmentRun
    """

    queryset = AlignmentRun.objects.all()
    serializer_class = AlignmentRunSerializer


class AlignmentCreate(generics.CreateAPIView):
    """
    Insert an Alignment
    """

    serializer_class = AlignmentSerializer


class AlignmentFetch(generics.RetrieveAPIView):
    """
    Retrieve an Alignment
    """

    queryset = Alignment.objects.all()
    serializer_class = AlignmentSerializer


class AlignmentByAlignmentRunFetch(generics.ListAPIView):
    """
    Retrieve all alignments for a given alignment run
    """

    serializer_class = AlignmentSerializer
    pagination_class = PageNumberPagination
    schema = ManualSchema(description="Retrieve all alignments for a given alignment run",
                          fields=[
                              coreapi.Field(
                                  name="id",
                                  required=True,
                                  location="path",
                                  schema=coreschema.Integer(),
                                  description="Alignmet run id"
                              )
                          ])

    def get_queryset(self):
        try:
            alignment_run = AlignmentRun.objects.get(pk=self.kwargs["pk"])
        except (AlignmentRun.DoesNotExist, IndexError):
            raise Http404

        return Alignment.objects.filter(alignment_run=alignment_run)


#
# TODO
#
# We should probably filter to those whose mapping has been completed
# (i.e. MAPPING_COMPLETE in release_mapping_history)
#
class LatestAlignmentsFetch(generics.ListAPIView):
    """
    Retrieve either perfect or blast latest alignments for a given assembly
    """

    serializer_class = AlignmentSerializer
    pagination_class = PageNumberPagination
    schema = ManualSchema(description="Retrieve either perfect or blast latest alignments for a given assembly",
                          fields=[
                              coreapi.Field(
                                  name="assembly_accession",
                                  required=True,
                                  location="path",
                                  schema=coreschema.String(),
                                  description="Assembly accession"
                              ),
                              coreapi.Field(
                                  name="type",
                                  location="query",
                                  schema=coreschema.String(),
                                  description="Type of the alignments to retrieve, either 'perfect_match' or 'identity' (default: perfect_match)"
                              )
                          ])

    def get_queryset(self):
        assembly_accession = self.kwargs["assembly_accession"]

        # alignment type must be either 'identity' or 'perfect_match', default to latter
        alignment_type = self.request.query_params.get('type', 'perfect_match')
        if not alignment_type in ('identity', 'perfect_match'):
            raise Http404('Invalid alignment type')

        try:
            alignment_run = AlignmentRun.objects.filter(release_mapping_history__ensembl_species_history__assembly_accession__iexact=assembly_accession,
                                                        score1_type=alignment_type).latest('alignment_run_id')
        except (AlignmentRun.DoesNotExist, IndexError):
            raise Http404
<<<<<<< HEAD

        return Alignment.objects.filter(alignment_run=alignment_run)
=======
        
        return Alignment.objects.filter(alignment_run=alignment_run).order_by('alignment_id')
    
>>>>>>> e9605631
<|MERGE_RESOLUTION|>--- conflicted
+++ resolved
@@ -134,11 +134,5 @@
                                                         score1_type=alignment_type).latest('alignment_run_id')
         except (AlignmentRun.DoesNotExist, IndexError):
             raise Http404
-<<<<<<< HEAD
 
-        return Alignment.objects.filter(alignment_run=alignment_run)
-=======
-        
-        return Alignment.objects.filter(alignment_run=alignment_run).order_by('alignment_id')
-    
->>>>>>> e9605631
+        return Alignment.objects.filter(alignment_run=alignment_run).order_by('alignment_id')