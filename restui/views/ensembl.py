--- conflicted
+++ resolved
@@ -94,7 +94,6 @@
 
         return super(EnsemblFeature, self).get_serializer(*args, **kwargs)
 
-<<<<<<< HEAD
     # we have to reimplement this as the original implementation is just
     # invoking save without returning anything
     # we need to return the task id/status from the underlying call to the
@@ -115,16 +114,6 @@
     
     def post(self, request, *args, **kwargs):
         return self.create(request, *args, **kwargs)
-=======
-    def post(self, request, *args, **kwargs):
-        """
-        this calls self.perform_create(self.get_serializer)
-        """
-        self.create(request, *args, **kwargs)
->>>>>>> 74c9d7d4
-
-        return Response({'success': 1}, status=status.HTTP_201_CREATED)
-
 
 class EnspUCigarCreate(generics.CreateAPIView):
     """
