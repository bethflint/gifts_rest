"""
.. See the NOTICE file distributed with this work for additional information
   regarding copyright ownership.

   Licensed under the Apache License, Version 2.0 (the "License");
   you may not use this file except in compliance with the License.
   You may obtain a copy of the License at

       http://www.apache.org/licenses/LICENSE-2.0

   Unless required by applicable law or agreed to in writing, software
   distributed under the License is distributed on an "AS IS" BASIS,
   WITHOUT WARRANTIES OR CONDITIONS OF ANY KIND, either express or implied.
   See the License for the specific language governing permissions and
   limitations under the License.
"""

from restui.models.ensembl import EnsemblGene
from restui.models.ensembl import EnsemblTranscript
from restui.models.ensembl import EnspUCigar
from restui.models.ensembl import EnsemblSpeciesHistory
from restui.serializers.ensembl import EnsemblGeneSerializer
from restui.serializers.ensembl import EnspUCigarSerializer
from restui.serializers.ensembl import EnsemblReleaseSerializer
from restui.serializers.ensembl import SpeciesHistorySerializer
from restui.serializers.ensembl import TranscriptSerializer
from restui.lib.external import ensembl_sequence

from django.http import Http404
from django.shortcuts import render
from django.shortcuts import get_object_or_404
from rest_framework import status
from rest_framework import mixins
from rest_framework import generics
from rest_framework.response import Response
from rest_framework.views import APIView
from rest_framework.schemas import ManualSchema

import coreapi
import coreschema


class EnsemblFeature(mixins.CreateModelMixin,
                     generics.GenericAPIView):

    serializer_class = EnsemblGeneSerializer
    schema = ManualSchema(
        description="Bulk load/update of genes and their transcript from an Ensembl release",
        fields=[
            coreapi.Field(
                name="species",
                required=True,
                location="path",
                schema=coreschema.String(),
                description="Species scientific name"
            ),
            coreapi.Field(
                name="assembly_accession",
                required=True,
                location="path",
                schema=coreschema.String(),
                description="Assembly accession"
            ),
            coreapi.Field(
                name="ensembl_tax_id",
                required=True,
                location="path",
                schema=coreschema.Integer(),
                description="Species taxonomy id"
            ),
            coreapi.Field(
                name="ensembl_release",
                required=True,
                location="path",
                schema=coreschema.Integer(),
                description="Ensembl release number"
            ),
        ])

    def get_serializer(self, *args, **kwargs):
        """
        method should have been passed request.data as 'data' keyword argument
        assert "data" in kwargs, (
            "data not present"
        )
        # data should come as a list of feature-like items
        assert isinstance(kwargs["data"], list), (
            "data is not a list"
        )

        when a serializer is instantiated and many=True is passed,
        a ListSerializer instance will be created. The serializer
        class then becomes a child of the parent ListSerializer
        """
        kwargs["many"] = True

        return super(EnsemblFeature, self).get_serializer(*args, **kwargs)

    def post(self, request, *args, **kwargs):
        """
        this calls self.perform_create(self.get_serializer)
        """
        objs = self.create(request, *args, **kwargs)

        return Response({'success':1}, status=status.HTTP_201_CREATED)


class EnspUCigarAlignmnent(APIView):
    """
    Retrieve a protein alignment and return the pairwise alignment strings.
    """

    def get(self, request, pk):
        protein_alignment = get_object_or_404(EnspUCigar, pk=pk)


class EnspUCigarCreate(generics.CreateAPIView):
    """
    Insert an alignment
    """

    serializer_class = EnspUCigarSerializer


class EnspUCigarFetch(generics.RetrieveAPIView):
    """
    Retrieve a protein alignment for an alignment run by uniprot acc/seq version and transcript id.
    """

    serializer_class = EnspUCigarSerializer
    schema = ManualSchema(
        description="Retrieve a protein alignment for an alignment run by uniprot acc/seq version and transcript id",
        fields=[
            coreapi.Field(
                name="run",
                required=True,
                location="path",
                schema=coreschema.Integer(),
                description="Alignmet run id"
            ),
            coreapi.Field(
                name="acc",
                required=True,
                location="path",
                schema=coreschema.Integer(),
                description="Uniprot accession"
            ),
            coreapi.Field(
                name="seq_version",
                required=True,
                location="path",
                schema=coreschema.Integer(),
                description="Sequence version"
            ),
            coreapi.Field(
                name="enst_id",
                required=True,
                location="path",
                schema=coreschema.Integer(),
                description="Ensembl transcript ID"
            ),
        ])

    def get_object(self):
        try:
            obj = EnspUCigar.objects.get(
                alignment__alignment_run=self.kwargs['run'],
                alignment__mapping__uniprot__uniprot_acc=self.kwargs['acc'],
                alignment__mapping__uniprot__sequence_version=self.kwargs['seq_version'],
                alignment__transcript__enst_id=self.kwargs['enst_id']
            )
        except:
            raise Http404

        # may raise a permission denied
        self.check_object_permissions(self.request, obj)

        return obj

<<<<<<< HEAD
=======
class EnspUCigarFetchUpdateByAlignment(generics.RetrieveUpdateAPIView):
    """
    Fetch/Update cigar/mdz by alignment id
    """

    serializer_class = EnspUCigarSerializer
    schema = ManualSchema(description="Fetch/Update cigar/mdz by alignment id",
                          fields=[
                              coreapi.Field(
                                  name="id",
                                  required=True,
                                  location="path",
                                  schema=coreschema.Integer(),
                                  description="Alignmet id"
                              ),
                          ])

    def get_object(self):
        try:
            obj = EnspUCigar.objects.get(alignment=self.kwargs['pk'])
        except:
            raise Http404

        self.check_object_permissions(self.request, obj)

        return obj
>>>>>>> e9605631

class LatestEnsemblRelease(APIView):
    """
    Fetch the latest Ensembl release whose load is complete.
    """

    schema = ManualSchema(
        description="Fetch the latest Ensembl release whose load is complete",
        fields=[
            coreapi.Field(
                name="assembly_accession",
                required=True,
                location="path",
                schema=coreschema.String(),
                description="Assembly accession"
            )
        ]
    )


    def get(self, request, assembly_accession):
        try:
            species_history = EnsemblSpeciesHistory.objects.filter(
                assembly_accession__iexact=assembly_accession,
                status='LOAD_COMPLETE'
            ).latest(
                'ensembl_release'
            )
        except (EnsemblSpeciesHistory.DoesNotExist, IndexError):
            raise Http404

        serializer = EnsemblReleaseSerializer({
            'release': species_history.ensembl_release
        })
        return Response(serializer.data)

class SpeciesHistory(generics.RetrieveAPIView):
    """
    Retrieve an Ensembl Species History by id.
    """

    queryset = EnsemblSpeciesHistory.objects.all()
    serializer_class = SpeciesHistorySerializer

class SpeciesHistoryAlignmentStatus(APIView):
    """
    Update a species history's alignment status
    """

    schema = ManualSchema(description="Update a species history's alignment status",
                          fields=[
                              coreapi.Field(
                                  name="id",
                                  required=True,
                                  location="path",
                                  schema=coreschema.Integer(),
                                  description="A unique integer value identifying the species history"
                              ),
                              coreapi.Field(
                                  name="status",
                                  required=True,
                                  location="path",
                                  schema=coreschema.Integer(),
                                  description="String representing the updated alignment status"
                              ),
                          ])

    def post(self, request, pk, status):
        try:
            history = EnsemblSpeciesHistory.objects.get(pk=pk)
        except EnsemblSpeciesHistory.DoesNotExist:
            return Response({ "error": "Could not find species history {}".format(pk) }, status=status.HTTP_400_BAD_REQUEST)
        else:
            history.alignment_status = status
            history.save()

        serializer = SpeciesHistorySerializer(history)

        return Response(serializer.data)

class Transcript(generics.RetrieveAPIView):
    """
    Retrieve transcript instance by id.
    """

    queryset = EnsemblTranscript.objects.all()
    serializer_class = TranscriptSerializer<|MERGE_RESOLUTION|>--- conflicted
+++ resolved
@@ -177,8 +177,6 @@
 
         return obj
 
-<<<<<<< HEAD
-=======
 class EnspUCigarFetchUpdateByAlignment(generics.RetrieveUpdateAPIView):
     """
     Fetch/Update cigar/mdz by alignment id
@@ -205,7 +203,7 @@
         self.check_object_permissions(self.request, obj)
 
         return obj
->>>>>>> e9605631
+
 
 class LatestEnsemblRelease(APIView):
     """
@@ -242,6 +240,7 @@
         })
         return Response(serializer.data)
 
+
 class SpeciesHistory(generics.RetrieveAPIView):
     """
     Retrieve an Ensembl Species History by id.
@@ -249,6 +248,7 @@
 
     queryset = EnsemblSpeciesHistory.objects.all()
     serializer_class = SpeciesHistorySerializer
+
 
 class SpeciesHistoryAlignmentStatus(APIView):
     """
@@ -286,6 +286,7 @@
 
         return Response(serializer.data)
 
+
 class Transcript(generics.RetrieveAPIView):
     """
     Retrieve transcript instance by id.
